# Copyright 2016 Nexenta Systems, Inc.
# All Rights Reserved.
#
#    Licensed under the Apache License, Version 2.0 (the "License"); you may
#    not use this file except in compliance with the License. You may obtain
#    a copy of the License at
#
#         http://www.apache.org/licenses/LICENSE-2.0
#
#    Unless required by applicable law or agreed to in writing, software
#    distributed under the License is distributed on an "AS IS" BASIS, WITHOUT
#    WARRANTIES OR CONDITIONS OF ANY KIND, either express or implied. See the
#    License for the specific language governing permissions and limitations
#    under the License.

import uuid

from eventlet import greenthread
from oslo_log import log as logging
from oslo_utils import units
from six.moves import urllib

from cinder import context
from cinder import db
from cinder import exception
from cinder.i18n import _, _LE, _LI, _LW
from cinder import interface
from cinder.volume import driver
from cinder.volume.drivers.nexenta.ns5 import jsonrpc
from cinder.volume.drivers.nexenta import options
from cinder.volume.drivers.nexenta import utils

VERSION = '1.3.1'
LOG = logging.getLogger(__name__)


@interface.volumedriver
class NexentaISCSIDriver(driver.ISCSIDriver):
    """Executes volume driver commands on Nexenta Appliance.

    Version history:
        1.0.0 - Initial driver version.
        1.1.0 - Added HTTPS support.
                Added use of sessions for REST calls.
                Added abandoned volumes and snapshots cleanup.
        1.2.0 - Failover support.
        1.2.1 - Configurable luns per parget, target prefix.
        1.3.0 - Removed target/TG caching, added support for target portals
                and host groups.
        1.3.1 - Refactored _do_export to query exact lunMapping.
    """

    VERSION = VERSION

    # ThirdPartySystems wiki page
    CI_WIKI_NAME = "Nexenta_CI"

    def __init__(self, *args, **kwargs):
        super(NexentaISCSIDriver, self).__init__(*args, **kwargs)
        self.nef = None
        if self.configuration:
            self.configuration.append_config_values(
                options.NEXENTA_CONNECTION_OPTS)
            self.configuration.append_config_values(
                options.NEXENTA_ISCSI_OPTS)
            self.configuration.append_config_values(
                options.NEXENTA_DATASET_OPTS)
            self.configuration.append_config_values(
                options.NEXENTA_RRMGR_OPTS)
        self.verify_ssl = self.configuration.driver_ssl_cert_verify
        self.target_prefix = self.configuration.nexenta_target_prefix
        self.use_https = self.configuration.nexenta_use_https
        self.nef_host = self.configuration.nexenta_rest_address
        self.iscsi_host = self.configuration.nexenta_host
        self.nef_port = self.configuration.nexenta_rest_port
        self.nef_user = self.configuration.nexenta_user
        self.host_group = self.configuration.nexenta_iscsi_target_host_group
        self.nef_password = self.configuration.nexenta_password
        self.storage_pool = self.configuration.nexenta_volume
        self.volume_group = self.configuration.nexenta_volume_group
        self.portal_port = self.configuration.nexenta_iscsi_target_portal_port
        self.portals = self.configuration.nexenta_iscsi_target_portals
        self.dataset_compression = (
            self.configuration.nexenta_dataset_compression)
        self.dataset_deduplication = self.configuration.nexenta_dataset_dedup
        self.dataset_description = (
            self.configuration.nexenta_dataset_description)
        self.iscsi_target_portal_port = (
            self.configuration.nexenta_iscsi_target_portal_port)

    @property
    def backend_name(self):
        backend_name = None
        if self.configuration:
            backend_name = self.configuration.safe_get('volume_backend_name')
        if not backend_name:
            backend_name = self.__class__.__name__
        return backend_name

    def do_setup(self, context):
        host = self.nef_host or self.iscsi_host
        self.nef = jsonrpc.NexentaJSONProxy(
            host, self.nef_port, self.nef_user, self.nef_password,
            self.use_https, self.storage_pool, self.verify_ssl)
        url = 'storage/volumeGroups'
        data = {
            'path': '/'.join([self.storage_pool, self.volume_group]),
            'volumeBlockSize': (
                self.configuration.nexenta_ns5_blocksize * units.Ki)
        }
        try:
            self.nef.post(url, data)
        except exception.NexentaException as e:
            if 'EEXIST' in e.args[0]:
                LOG.debug('volumeGroup already exists, skipping')
            else:
                raise

    def check_for_setup_error(self):
        """Verify that the zfs pool, vg and iscsi service exists.

        :raise: :py:exc:`LookupError`
        """
        url = 'storage/pools/%s' % self.storage_pool
        self.nef.get(url)
        url = 'storage/volumeGroups/%s' % '%2F'.join([
            self.storage_pool, self.volume_group])
        try:
            self.nef.get(url)
        except exception.NexentaException:
            raise LookupError(_(
                "Dataset group %s not found at Nexenta SA"), '/'.join(
                [self.storage_pool, self.volume_group]))
        services = self.nef.get('services')
        for service in services['data']:
            if service['name'] == 'iscsit':
                if service['state'] != 'online':
                    raise exception.NexentaException(
                        'iSCSI service is not running on NS appliance')
                break

    def create_volume(self, volume):
        """Create a zfs volume on appliance.

        :param volume: volume reference
        :return: model update dict for volume reference
        """
        url = 'storage/volumes'
        path = '/'.join([self.storage_pool, self.volume_group, volume['name']])
        data = {
            'path': path,
            'volumeSize': volume['size'] * units.Gi,
            'volumeBlockSize': (
                self.configuration.nexenta_ns5_blocksize * units.Ki),
            'sparseVolume': self.configuration.nexenta_sparse
        }
        self.nef.post(url, data)

    def delete_volume(self, volume):
        """Destroy a zfs volume on appliance.

        :param volume: volume reference
        """
        path = '%2F'.join([
            self.storage_pool, self.volume_group, volume['name']])
        url = 'storage/volumes?path=%s' % path
        data = self.nef.get(url).get('data')
        if data:
            origin = data[0].get('originalSnapshot')
        else:
            LOG.info(_LI('Volume %s does not exist, it seems it was '
                         'already deleted.'), volume['name'])
            return
        try:
            url = 'storage/volumes/%s?snapshots=true' % path
            self.nef.delete(url)
        except exception.NexentaException as exc:
            if 'Failed to destroy snap' in exc.kwargs['message']['message']:
                url = 'storage/snapshots?parent=%s' % path
                snap_map = {}
                for snap in self.nef.get(url)['data']:
                    url = 'storage/snapshots/%s' % (
                        urllib.parse.quote_plus(snap['path']))
                    data = self.nef.get(url)
                    if data['clones']:
                        snap_map[data['creationTxg']] = snap['path']
                snap = snap_map[max(snap_map)]
                url = 'storage/snapshots/%s' % urllib.parse.quote_plus(snap)
                clone = self.nef.get(url)['clones'][0]
                url = 'storage/volumes/%s/promote' % urllib.parse.quote_plus(
                    clone)
                self.nef.post(url)
                url = 'storage/volumes/%s?snapshots=true' % path
                self.nef.delete(url)
            else:
                raise
        if origin and 'clone' in origin:
            url = 'storage/snapshots/%s' % urllib.parse.quote_plus(origin)
            self.nef.delete(url)

    def extend_volume(self, volume, new_size):
        """Extend an existing volume.

        :param volume: volume reference
        :param new_size: volume new size in GB
        """
        LOG.info(_LI('Extending volume: %(id)s New size: %(size)s GB'),
                 {'id': volume['id'], 'size': new_size})
        path = '%2F'.join([
            self.storage_pool, self.volume_group, volume['name']])
        url = 'storage/volumes/%s' % path

        self.nef.put(url, {'volumeSize': new_size * units.Gi})

    def create_snapshot(self, snapshot):
        """Creates a snapshot.

        :param snapshot: snapshot reference
        """
        snapshot_vol = self._get_snapshot_volume(snapshot)
        LOG.info(_LI('Creating snapshot %(snap)s of volume %(vol)s'), {
            'snap': snapshot['name'],
            'vol': snapshot_vol['name']
        })
        volume_path = self._get_volume_path(snapshot_vol)
        url = 'storage/snapshots'
        data = {'path': '%s@%s' % (volume_path, snapshot['name'])}
        self.nef.post(url, data)

    def delete_snapshot(self, snapshot):
        """Delete volume's snapshot on appliance.

        :param snapshot: snapshot reference
        """
        LOG.info(_LI('Deleting snapshot: %s'), snapshot['name'])
        snapshot_vol = self._get_snapshot_volume(snapshot)
        volume_path = self._get_volume_path(snapshot_vol)
        pool, group, volume = volume_path.split('/')
        path = '%2F'.join([self.storage_pool, self.volume_group, volume])
        url = 'storage/snapshots/%s@%s' % (path, snapshot['name'])
        try:
            self.nef.delete(url)
        except exception.NexentaException:
            return

    def create_volume_from_snapshot(self, volume, snapshot):
        """Create new volume from other's snapshot on appliance.

        :param volume: reference of volume to be created
        :param snapshot: reference of source snapshot
        """
        LOG.info(_LI('Creating volume from snapshot: %s'), snapshot['name'])
        snapshot_vol = self._get_snapshot_volume(snapshot)
        path = '%2F'.join([
            self.storage_pool, self.volume_group, snapshot_vol['name']])
        url = 'storage/snapshots/%s@%s/clone' % (path, snapshot['name'])
        self.nef.post(url, {'targetPath': self._get_volume_path(volume)})
        if (('size' in volume) and (
                volume['size'] > snapshot['volume_size'])):
            self.extend_volume(volume, volume['size'])

    def create_cloned_volume(self, volume, src_vref):
        """Creates a clone of the specified volume.

        :param volume: new volume reference
        :param src_vref: source volume reference
        """
        snapshot = {'volume_name': src_vref['name'],
                    'volume_id': src_vref['id'],
                    'volume_size': src_vref['size'],
                    'name': self._get_clone_snapshot_name(volume)}
        LOG.debug('Creating temp snapshot of the original volume: '
                  '%s@%s', snapshot['volume_name'], snapshot['name'])
        self.create_snapshot(snapshot)
        try:
            self.create_volume_from_snapshot(volume, snapshot)
        except exception.NexentaException:
            LOG.error(_LE('Volume creation failed, deleting created snapshot '
                          '%s'), '@'.join([snapshot['volume_name'],
                                           snapshot['name']]))
            try:
                self.delete_snapshot(snapshot)
            except (exception.NexentaException, exception.SnapshotIsBusy):
                LOG.warning(_LW('Failed to delete zfs snapshot '
                                '%s'), '@'.join([snapshot['volume_name'],
                                                snapshot['name']]))
            raise

    def create_export(self, _ctx, volume, connector):
        """Create new export for zfs volume.

        :param volume: reference of volume to be exported
        :return: iscsiadm-formatted provider location string
        """
        model_update = self._do_export(_ctx, volume)
        return model_update

    def ensure_export(self, _ctx, volume):
        """Recreate parts of export if necessary.

        :param volume: reference of volume to be exported
        """
        self._do_export(_ctx, volume)

    def remove_export(self, _ctx, volume):
        """Destroy all resources created to export zfs volume.


        :param volume: reference of volume to be unexported
        """
        volume_path = self._get_volume_path(volume)

        # Get ID of a LUN mapping if the volume is exported
        url = 'san/lunMappings?volume={}&fields=id'.format(
            urllib.parse.quote_plus(volume_path)
        )
        data = self.nef.get(url)['data']
        if data:
            url = 'san/lunMappings/%s' % data[0]['id']
            try:
                self.nef.delete(url)
            except exception.NexentaException as e:
                if 'No such lun mapping' in e.args[0]:
                    LOG.debug('LU already deleted from appliance')
                else:
                    raise

    def get_volume_stats(self, refresh=False):
        """Get volume stats.

        If 'refresh' is True, run update the stats first.
        """
        if refresh:
            self._update_volume_stats()

        return self._stats

    def _update_volume_stats(self):
        """Retrieve stats info for NexentaStor appliance."""
        LOG.debug('Updating volume stats')

        url = 'storage/volumeGroups/%s?fields=bytesAvailable,bytesUsed' % (
            '%2F'.join([self.storage_pool, self.volume_group]))
        stats = self.nef.get(url)
        free = utils.str2gib_size(stats['bytesAvailable'])
        allocated = utils.str2gib_size(stats['bytesUsed'])

        location_info = '%(driver)s:%(host)s:%(pool)s/%(group)s' % {
            'driver': self.__class__.__name__,
            'host': self.iscsi_host,
            'pool': self.storage_pool,
            'group': self.volume_group,
        }
        self._stats = {
            'vendor_name': 'Nexenta',
            'dedup': self.dataset_deduplication,
            'compression': self.dataset_compression,
            'description': self.dataset_description,
            'driver_version': self.VERSION,
            'storage_protocol': 'iSCSI',
            'sparsed_volumes': self.configuration.nexenta_sparse,
            'total_capacity_gb': free + allocated,
            'free_capacity_gb': free,
            'reserved_percentage': self.configuration.reserved_percentage,
            'QoS_support': False,
            'volume_backend_name': self.backend_name,
            'location_info': location_info,
            'iscsi_target_portal_port': self.iscsi_target_portal_port,
            'nef_url': self.nef.url
        }

    # auxiliary methods  ######################################################
    def _get_volume_path(self, volume):
        """Return zfs volume name that corresponds given volume name."""
        return '%s/%s/%s' % (self.storage_pool, self.volume_group,
                             volume['name'])

    @staticmethod
    def _get_clone_snapshot_name(volume):
        """Return name for snapshot that will be used to clone the volume."""
        return 'cinder-clone-snapshot-%(id)s' % volume

    def _get_target_group_name(self, target_name):
        """Return Nexenta iSCSI target group name for volume."""
        return target_name.replace(
            self.configuration.nexenta_target_prefix,
            self.configuration.nexenta_target_group_prefix
        )

    def _check_target_and_portals(self, tg):
<<<<<<< HEAD
        members = self.nef.get('san/targetgroups/%s' % tg).get('members')
=======
        members = self.nef.get('san/targetgroups/%s' % urllib.parse.quote_plus(
            tg)).get('members')
>>>>>>> da55dd0f
        target_name = members[0] if members else ''
        if target_name:
            target = self.nef.get('san/iscsi/targets/%s' % target_name)
            for portal in target['portals']:
                if portal['address'] == self.iscsi_host:
                    return target_name
        return ''

    def _do_export(self, _ctx, volume):
        """Do all steps to get zfs volume exported at separate target.

        :param volume: reference of volume to be exported
        """
        volume_path = self._get_volume_path(volume)
        lpt = self.configuration.nexenta_luns_per_target
        # Check whether the volume is exported
        url = 'san/lunMappings?volume=%s' % urllib.parse.quote_plus(
            volume_path)
        data = self.nef.get(url).get('data')
        if data and not data[0]['targetGroup'].lower() == 'all':
            tg_data = self.nef.get(
                'san/targetgroups?name=%s' % urllib.parse.quote_plus(
                    data[0]['targetGroup']))
            target_name = tg_data['data'][0]['members'][0]
            provider_location = (
                '%(host)s:%(port)s %(name)s %(lun)s') % {
                'host': self.iscsi_host,
                'port': self.portal_port,
                'name': target_name,
                'lun': data[0]['lun'],
            }
            return {'provider_location': provider_location}

        # Find correct TG with the fewest LUNs
        url = 'san/targetgroups'
        tg_list = [
            tg for tg in self.nef.get(url)['data'] if tg['name'].startswith(
                self.configuration.nexenta_target_group_prefix)]
        if tg_list:
            for tg in tg_list:
                tg_name = tg['name']
                url = 'san/lunMappings?targetGroup=%s' % tg_name
                if len(self.nef.get(url).get('data')) < lpt:
                    if not tg['members']:
                        target_name = tg_name.replace(
                            self.configuration.nexenta_target_group_prefix,
                            self.configuration.nexenta_target_prefix)
                        url = 'san/iscsi/targets'
                        portals = []
                        if self.portals:
                            for portal in self.portals.split(','):
                                address, port = portal.split(':')
                                port = int(port) if port else 3260
                                portals.append({
                                    'address': address,
                                    'port': port
                                })
                        if not portals:
                            portals = [{"address": self.iscsi_host}]
                        data = {
                            "portals": portals,
                            'name': target_name
                        }
                        self.nef.post(url, data)
                        url = 'san/targetgroups/%s' % tg_name
                        data = {'members': [target_name]}
                        self.nef.put(url, data)
                    else:
                        target_name = tg['members'][0]
                    break
        else:
            # Create new target and TG
            target_name = self.target_prefix + '-' + uuid.uuid4().hex
            url = 'san/iscsi/targets'
            portals = []
            if self.portals:
                for portal in self.portals.split(','):
                    address, port = portal.split(':')
                    port = int(port) if port else 3260
                    portals.append({
                        'address': address,
                        'port': port
                    })
            if not portals:
                portals = [{"address": self.iscsi_host}]
            data = {
                "portals": portals,
                'name': target_name
            }
            try:
                self.nef.post(url, data)
            except exception.NexentaException as e:
                if 'EEXIST' not in e.args[0]:
                    raise
            tg_name = self._get_target_group_name(target_name)
            self._create_target_group(tg_name, target_name)

        # Export the volume
        url = 'san/lunMappings'
        data = {
            "hostGroup": self.host_group,
            "targetGroup": tg_name,
            'volume': volume_path
        }
        self.nef.post(url, data)

        # Get LUN of just created volume
        vol_map_url = 'san/lunMappings?volume=%s&fields=lun' % (
            urllib.parse.quote_plus(volume_path))
        data = self.nef.get(vol_map_url).get('data')
        counter = 0
        while not data and counter < lpt:
            greenthread.sleep(1)
            counter += 1
            data = self.nef.get(vol_map_url).get('data')
        lun = data[0]['lun']

        if not self.configuration.nexenta_writebackcache:
            url = 'san/logicalUnits?fields=guid&volume=%s' % volume_path
            lu_guid = self.nef.get(url)['data'][0]['guid']
            url = 'san/logicalUnits/%s' % lu_guid
            self.nef.put(url, {"writebackCacheDisabled": False})

        provider_location = '%(host)s:%(port)s %(name)s %(lun)s' % {
            'host': self.iscsi_host,
            'port': self.configuration.nexenta_iscsi_target_portal_port,
            'name': target_name,
            'lun': lun,
        }
        return {'provider_location': provider_location}

    def _create_target_group(self, tg_name, target_name):
        # Create new target group
        url = 'san/targetgroups'
        data = {
            'name': tg_name,
            'members': [target_name]
        }
        self.nef.post(url, data)

    def _get_snapshot_volume(self, snapshot):
        ctxt = context.get_admin_context()
        return db.volume_get(ctxt, snapshot['volume_id'])<|MERGE_RESOLUTION|>--- conflicted
+++ resolved
@@ -388,12 +388,8 @@
         )
 
     def _check_target_and_portals(self, tg):
-<<<<<<< HEAD
-        members = self.nef.get('san/targetgroups/%s' % tg).get('members')
-=======
         members = self.nef.get('san/targetgroups/%s' % urllib.parse.quote_plus(
             tg)).get('members')
->>>>>>> da55dd0f
         target_name = members[0] if members else ''
         if target_name:
             target = self.nef.get('san/iscsi/targets/%s' % target_name)
